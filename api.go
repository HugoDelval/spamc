package spamc

import (
	"bufio"
	"context"
	"fmt"
	"io"
	"net"
	"net/textproto"
	"strings"
	"time"
)

// Command types.
const (
	CmdCheck        = "CHECK"
	CmdSymbols      = "SYMBOLS"
	CmdReport       = "REPORT"
	CmdReportIfspam = "REPORT_IFSPAM"
	CmdPing         = "PING"
	CmdTell         = "TELL"
	CmdProcess      = "PROCESS"
	CmdHeaders      = "HEADERS"
)

// Learn types.
const (
	LearnSpam   = "SPAM"
	LearnHam    = "HAM"
	LearnForget = "FORGET"
)

// Client is a connection to the spamd daemon.
type Client struct {
	// DefaultUser is the User to send if a command didn't specify one.
	DefaultUser string

	host   string
	dialer net.Dialer
	conn   net.Conn
}

// Error is used for spamd responses; it contains the spamd exit code.
type Error struct {
	msg  string
	Code int64
	Line string
}

func (e Error) Error() string { return e.msg }

// New instance of Client.
func New(host string, timeout time.Duration) *Client {
	if timeout == 0 {
		timeout = 30 * time.Second
	}

	return &Client{
		host: host,
		dialer: net.Dialer{
			Timeout: timeout,
		},
	}
}

// NewWithDialer creates a new instance of Client.
func NewWithDialer(host string, dialer net.Dialer) *Client {
	return &Client{
		host:   host,
		dialer: dialer,
	}
}

// CheckResponse is the response from the Check and Symbols commands.
type CheckResponse struct {
	// IsSpam reports if this message is considered spam.
	IsSpam bool

	// Score is the spam score of this message.
	Score float64

	// BaseScore is the "minimum spam score" configured on the server. This
	// is usually 5.0.
	BaseScore float64

	// Symbols that matches; only when the Symbols command is used.
	Symbols []string
}

// Ping returns a confirmation that spamd is alive.
func (c *Client) Ping(ctx context.Context) error {
<<<<<<< HEAD
	read, err := c.send(ctx, CmdPing, "", nil)
=======
	read, err := c.send(ctx, "PING", strings.NewReader(""), nil)
>>>>>>> f2684277
	if err != nil {
		return fmt.Errorf("error sending command to spamd: %v", err)
	}
	defer read.Close() // nolint: errcheck

	tp := textproto.NewReader(bufio.NewReader(read))
	return parseCodeLine(tp, true)
}

// Check if the passed message is spam.
func (c *Client) Check(
	ctx context.Context,
	msg io.Reader,
	headers Header,
) (*CheckResponse, error) {

	read, err := c.send(ctx, CmdCheck, msg, headers)
	if err != nil {
		return nil, fmt.Errorf("error sending command to spamd: %v", err)
	}
	defer read.Close() // nolint: errcheck

	respHeaders, _, err := readResponse(read)
	if err != nil {
		return nil, fmt.Errorf("could not parse spamd response: %v", err)
	}

	isSpam, score, baseScore, err := parseSpamHeader(respHeaders)
	if err != nil {
		return nil, fmt.Errorf("could not read Spam header: %v", err)
	}

	return &CheckResponse{
		IsSpam:    isSpam,
		Score:     score,
		BaseScore: baseScore,
	}, nil
}

// Symbols checks if the message is spam and returns the score and a list of all
// symbols that were hit.
func (c *Client) Symbols(
	ctx context.Context,
	msg io.Reader,
	headers Header,
) (*CheckResponse, error) {

	// SPAMD/1.1 0 EX_OK
	// Content-length: 50
	// Spam: False ; 1.6 / 5.0
	//
	// INVALID_DATE,MISSING_HEADERS,NO_RECEIVED,NO_RELAYS
	read, err := c.send(ctx, CmdSymbols, msg, headers)
	if err != nil {
		return nil, fmt.Errorf("error sending command to spamd: %v", err)
	}
	defer read.Close() // nolint: errcheck

	respHeaders, tp, err := readResponse(read)
	if err != nil {
		return nil, fmt.Errorf("could not parse spamd response: %v", err)
	}

	isSpam, score, baseScore, err := parseSpamHeader(respHeaders)
	if err != nil {
		return nil, fmt.Errorf("could not read Spam header: %v", err)
	}

	body, err := readBody(tp)
	if err != nil {
		return nil, fmt.Errorf("could not read body: %v", err)
	}

	return &CheckResponse{
		IsSpam:    isSpam,
		Score:     score,
		BaseScore: baseScore,
		Symbols:   strings.Split(strings.TrimSpace(body), ","),
	}, nil
}

// ReportResponse is the response from the Report and ReportIfSpam commands.
type ReportResponse struct {
	// IsSpam reports if this message is considered spam.
	IsSpam bool

	// Score is the spam score of this message.
	Score float64

	// BaseScore is the "minimum spam score" configured on the server. This
	// is usually 5.0.
	BaseScore float64

	// Report broken down in the found rules and their descriptions.
	Report Report
}

// Report gives a detailed textual report for the message.
func (c *Client) Report(
	ctx context.Context,
	msg io.Reader,
	headers Header,
) (*ReportResponse, error) {
	return c.report(ctx, CmdReport, msg, headers)
}

// ReportIfSpam gives a detailed textual report for the message if it is
// considered spam. If it's not it will set just the spam score.
func (c *Client) ReportIfSpam(
	ctx context.Context,
	msg io.Reader,
	headers Header,
) (*ReportResponse, error) {
	return c.report(ctx, CmdReportIfspam, msg, headers)
}

// Implement Report and ReportIfSpam
func (c *Client) report(
	ctx context.Context,
	cmd, msg string,
	headers Header,
) (*ReportResponse, error) {

	read, err := c.send(ctx, cmd, msg, headers)
	if err != nil {
		return nil, fmt.Errorf("error sending command to spamd: %v", err)
	}
	defer read.Close() // nolint: errcheck

	respHeaders, tp, err := readResponse(read)
	if err != nil {
		return nil, fmt.Errorf("could not parse spamd response: %v", err)
	}

	isSpam, score, baseScore, err := parseSpamHeader(respHeaders)
	if err != nil {
		return nil, fmt.Errorf("could not read Spam header: %v", err)
	}

	report, err := parseReport(tp)
	if err != nil {
		return nil, fmt.Errorf("could not parse report: %v", err)
	}

	return &ReportResponse{
		IsSpam:    isSpam,
		Score:     score,
		BaseScore: baseScore,
		Report:    report,
	}, nil
}

// Process this message and return a modified message.
func (c *Client) Process(
	ctx context.Context,
	msg io.Reader,
	headers Header,
) (*CheckResponse, error) {

	read, err := c.send(ctx, CmdProcess, msg, headers)
	if err != nil {
		return nil, fmt.Errorf("error sending command to spamd: %v", err)
	}
	defer read.Close() // nolint: errcheck

	respHeaders, _, err := readResponse(read)
	if err != nil {
		return nil, fmt.Errorf("could not parse spamd response: %v", err)
	}

	isSpam, score, baseScore, err := parseSpamHeader(respHeaders)
	if err != nil {
		return nil, fmt.Errorf("could not read Spam header: %v", err)
	}

	// TODO: Read body

	return &CheckResponse{
		IsSpam:    isSpam,
		Score:     score,
		BaseScore: baseScore,
	}, nil
}

// Headers is the same as Process() but returns only modified headers and not
// the body.
func (c *Client) Headers(
	ctx context.Context,
	msg string,
	headers Header,
) (*CheckResponse, error) {

	read, err := c.send(ctx, CmdHeaders, msg, headers)
	if err != nil {
		return nil, fmt.Errorf("error sending command to spamd: %v", err)
	}
	defer read.Close() // nolint: errcheck

	respHeaders, _, err := readResponse(read)
	if err != nil {
		return nil, fmt.Errorf("could not parse spamd response: %v", err)
	}

	isSpam, score, baseScore, err := parseSpamHeader(respHeaders)
	if err != nil {
		return nil, fmt.Errorf("could not read Spam header: %v", err)
	}

	// TODO: Read body

	return &CheckResponse{
		IsSpam:    isSpam,
		Score:     score,
		BaseScore: baseScore,
	}, nil
}

// TellResponse is the response of a TELL command.
type TellResponse struct {
}

// Tell what type of we are to process and what should be done with that
// message.
//
// This includes setting or removing a local or a remote database (learning,
// reporting, forgetting, revoking).
func (c *Client) Tell(
	ctx context.Context,
	msg io.Reader,
	headers Header,
) (*TellResponse, error) {

	read, err := c.send(ctx, CmdTell, msg, headers)
	defer read.Close() // nolint: errcheck
	if err != nil {
		return nil, err
	}

	respHeaders, _, err := readResponse(read)
	if err != nil {
		return nil, fmt.Errorf("could not parse spamd response: %v", err)
	}

	fmt.Printf("%#v\n", respHeaders)

	/*
		if serr, ok := err.(Error); ok && serr.Code == 69 {
			return nil, errors.New(
				"TELL commands are not enabled, set the --allow-tell switch")
		}
	*/

	/*
		returnObj.Vars["didSet"] = false
		returnObj.Vars["didRemove"] = false
		if strings.Contains(string(line), "DidRemove") {
			returnObj.Vars["didRemove"] = true
		}
		if strings.Contains(string(line), "DidSet") {
			returnObj.Vars["didSet"] = true
		}
	*/

<<<<<<< HEAD
	return &TellResponse{}, nil
=======
	return r, nil
}

// Headers is the same as Process() but returns only modified headers and not
// the body.
func (c *Client) Headers(
	ctx context.Context,
	msg io.Reader,
	headers Header,
) (*Response, error) {
	return c.simpleCall(CmdHeaders, msg, headers)
>>>>>>> f2684277
}

// Learn if a message is spam. This is a more convenient wrapper around SA's
// "TELL" command.
//
// Use one of the Learn* constants as the learnType.
func (c *Client) Learn(
	ctx context.Context,
	learnType string,
	msg io.Reader,
	headers Header,
) (*TellResponse, error) {

	if headers == nil {
		headers = make(Header)
	}
	switch strings.ToUpper(learnType) {
	case LearnSpam:
		headers[HeaderMessageClass] = "spam"
		headers[HeaderSet] = "local"
	case LearnHam:
		headers[HeaderMessageClass] = "ham"
		headers[HeaderSet] = "local"
	case LearnForget:
		headers[HeaderRemove] = "local"
	default:
		return nil, fmt.Errorf("unknown learn type: %v", learnType)
	}
	return c.Tell(ctx, msg, headers)
<<<<<<< HEAD
=======
}

// Send a command a SpamAssassin.
func (c *Client) Send(
	ctx context.Context,
	cmd string,
	msg io.Reader,
	headers Header,
) (*Response, error) {
	return c.simpleCall(strings.ToUpper(cmd), msg, headers)
>>>>>>> f2684277
}<|MERGE_RESOLUTION|>--- conflicted
+++ resolved
@@ -89,11 +89,7 @@
 
 // Ping returns a confirmation that spamd is alive.
 func (c *Client) Ping(ctx context.Context) error {
-<<<<<<< HEAD
-	read, err := c.send(ctx, CmdPing, "", nil)
-=======
-	read, err := c.send(ctx, "PING", strings.NewReader(""), nil)
->>>>>>> f2684277
+	read, err := c.send(ctx, CmdPing, strings.NewReader(""), nil)
 	if err != nil {
 		return fmt.Errorf("error sending command to spamd: %v", err)
 	}
@@ -213,7 +209,8 @@
 // Implement Report and ReportIfSpam
 func (c *Client) report(
 	ctx context.Context,
-	cmd, msg string,
+	cmd string,
+	msg io.Reader,
 	headers Header,
 ) (*ReportResponse, error) {
 
@@ -282,7 +279,7 @@
 // the body.
 func (c *Client) Headers(
 	ctx context.Context,
-	msg string,
+	msg io.Reader,
 	headers Header,
 ) (*CheckResponse, error) {
 
@@ -357,21 +354,7 @@
 		}
 	*/
 
-<<<<<<< HEAD
 	return &TellResponse{}, nil
-=======
-	return r, nil
-}
-
-// Headers is the same as Process() but returns only modified headers and not
-// the body.
-func (c *Client) Headers(
-	ctx context.Context,
-	msg io.Reader,
-	headers Header,
-) (*Response, error) {
-	return c.simpleCall(CmdHeaders, msg, headers)
->>>>>>> f2684277
 }
 
 // Learn if a message is spam. This is a more convenient wrapper around SA's
@@ -401,17 +384,4 @@
 		return nil, fmt.Errorf("unknown learn type: %v", learnType)
 	}
 	return c.Tell(ctx, msg, headers)
-<<<<<<< HEAD
-=======
-}
-
-// Send a command a SpamAssassin.
-func (c *Client) Send(
-	ctx context.Context,
-	cmd string,
-	msg io.Reader,
-	headers Header,
-) (*Response, error) {
-	return c.simpleCall(strings.ToUpper(cmd), msg, headers)
->>>>>>> f2684277
 }