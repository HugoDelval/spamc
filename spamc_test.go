--- conflicted
+++ resolved
@@ -248,7 +248,6 @@
 	}
 }
 
-<<<<<<< HEAD
 func TestParseReport(t *testing.T) {
 	cases := []struct {
 		in   string
@@ -289,37 +288,10 @@
 				},
 			},
 		},
-=======
-type tr struct{}
-
-func (t tr) Read([]byte) (int, error) { return 0, nil }
-
-func TestSizeFromReader(t *testing.T) {
-	err := ioutil.WriteFile("/tmp/xxx", []byte("xxx"), 0777)
-	if err != nil {
-		t.Fatal(err)
-	}
-
-	fp, err := os.Open("/tmp/xxx")
-	if err != nil {
-		t.Fatal(err)
-	}
-
-	cases := []struct {
-		in      io.Reader
-		want    int64
-		wantErr string
-	}{
-		{strings.NewReader("xx"), 2, ""},
-		{bytes.NewReader([]byte("xx")), 2, ""},
-		{fp, 3, ""},
-		{tr{}, 0, "unknown type: spamc.tr"},
->>>>>>> f2684277
-	}
-
-	for i, tc := range cases {
-		t.Run(fmt.Sprintf("%v", i), func(t *testing.T) {
-<<<<<<< HEAD
+	}
+
+	for i, tc := range cases {
+		t.Run(fmt.Sprintf("%v", i), func(t *testing.T) {
 			tp := textproto.NewReader(bufio.NewReader(strings.NewReader(tc.in)))
 
 			out, err := parseReport(tp)
@@ -341,6 +313,45 @@
 				if d := diff.TextDiff(out.String(), tc.in); d != "" {
 					t.Errorf("String() not the same\n%v", d)
 				}
+			}
+		})
+	}
+}
+
+type tr struct{}
+
+func (t tr) Read([]byte) (int, error) { return 0, nil }
+
+func TestSizeFromReader(t *testing.T) {
+	err := ioutil.WriteFile("/tmp/xxx", []byte("xxx"), 0777)
+	if err != nil {
+		t.Fatal(err)
+	}
+
+	fp, err := os.Open("/tmp/xxx")
+	if err != nil {
+		t.Fatal(err)
+	}
+
+	cases := []struct {
+		in      io.Reader
+		want    int64
+		wantErr string
+	}{
+		{strings.NewReader("xx"), 2, ""},
+		{bytes.NewReader([]byte("xx")), 2, ""},
+		{fp, 3, ""},
+		{tr{}, 0, "unknown type: spamc.tr"},
+	}
+
+	for i, tc := range cases {
+		t.Run(fmt.Sprintf("%v", i), func(t *testing.T) {
+			out, err := sizeFromReader(tc.in)
+			if !test.ErrorContains(err, tc.wantErr) {
+				t.Errorf("wrong err\nout:  %#v\nwant: %#v\n", err, tc.wantErr)
+			}
+			if out != tc.want {
+				t.Errorf("\nout:  %#v\nwant: %#v\n", out, tc.want)
 			}
 		})
 	}
@@ -365,15 +376,4 @@
 	}
 
 	return strings.TrimSpace(r)
-=======
-			out, err := sizeFromReader(tc.in)
-			if !test.ErrorContains(err, tc.wantErr) {
-				t.Errorf("wrong err\nout:  %#v\nwant: %#v\n", err, tc.wantErr)
-			}
-			if out != tc.want {
-				t.Errorf("\nout:  %#v\nwant: %#v\n", out, tc.want)
-			}
-		})
-	}
->>>>>>> f2684277
 }