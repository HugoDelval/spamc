package spamc

import (
	"bufio"
	"fmt"
	"net/textproto"
	"reflect"
	"strings"
	"testing"

	"bytes"
	"github.com/teamwork/go-spamc/fakeconn"
	"github.com/teamwork/test"
	"io"
)

func TestWrite(t *testing.T) {
	cases := []struct {
		inCmd    string
		inMsg    io.ReadSeeker
		inHeader Header
		want     string
		wantErr  string
	}{
<<<<<<< HEAD
		{ // header value (ok) with utf-8
			"CMD", strings.NewReader("Key: ☠Value\r\nMessage"), nil,
			"CMD SPAMC/1.5\r\nContent-length: 26\r\n\r\nKey: ☠Value\r\n\r\nMessage\r\n",
			"",
		},
		{ // header key (bad) with utf-8, will make it a body
			"CMD", strings.NewReader("☠Key: Value\r\nMessage"), nil,
			"CMD SPAMC/1.5\r\nContent-length: 26\r\n\r\n\r\n☠Key: Value\r\nMessage\r\n",
			"",
		},
		{ // correct multiline header
			"CMD", strings.NewReader("Key1: Value1A\r\n\tValue1B\r\nKey2: Value2A\r\n\r\nMessage"), nil,
			"CMD SPAMC/1.5\r\nContent-length: 51\r\n\r\nKey1: Value1A\r\n\tValue1B\r\nKey2: Value2A\r\n\r\nMessage\r\n",
			"",
		},
		{ // bad multiline header
			"CMD", strings.NewReader("Key1: Value1A\r\nValue1B\r\nKey2: Value2A\r\n\r\nMessage"), nil,
			"CMD SPAMC/1.5\r\nContent-length: 52\r\n\r\nKey1: Value1A\r\n\r\nValue1B\r\nKey2: Value2A\r\n\r\nMessage\r\n",
			"",
		},
		{ // bad start of headers
			"CMD", strings.NewReader("\tValue1A\r\nKey2: Value2A\r\n\r\nMessage"), nil,
			"CMD SPAMC/1.5\r\nContent-length: 38\r\n\r\n\r\n\tValue1A\r\nKey2: Value2A\r\n\r\nMessage\r\n",
			"",
		},
		{ // test with wrong Content-length header in something we can read the size of
			"CMD", strings.NewReader("Message"), Header{HeaderContentLength: []string{"15"}},
			"CMD SPAMC/1.5\r\nContent-length: 11\r\n\r\n\r\nMessage\r\n",
			"",
		},
		{ // test user without default user set
			"CMD", strings.NewReader("Message"), Header{HeaderUser: []string{"xx"}},
			"CMD SPAMC/1.5\r\nContent-length: 11\r\nUser: xx\r\n\r\n\r\nMessage\r\n",
			"",
		},
		{ // test with correctly terminated message
			"CMD", strings.NewReader("Message\r\n"), nil,
			"CMD SPAMC/1.5\r\nContent-length: 11\r\n\r\n\r\nMessage\r\n",
			"",
		},
		{ // test incorrectly terminated message
			"CMD", strings.NewReader("Message"), nil,
			"CMD SPAMC/1.5\r\nContent-length: 11\r\n\r\n\r\nMessage\r\n",
			"",
		},
		{ // testing bytes.NewReader
			"CMD", bytes.NewReader([]byte("Message")), nil,
			"CMD SPAMC/1.5\r\nContent-length: 11\r\n\r\n\r\nMessage\r\n",
			"",
		},
		{"", strings.NewReader("Message"), nil, "", "empty command"},
		{"CMD", strings.NewReader(""), nil, "CMD SPAMC/1.5\r\nContent-length: 4\r\n\r\n\r\n\r\n", ""},
	}

	for i, tc := range cases {
		t.Run(fmt.Sprintf("%v", i), func(t *testing.T) {
			conn := fakeconn.New()
			c := Client{conn: conn}

			err := c.write(conn, tc.inCmd, tc.inMsg, tc.inHeader)
			out := conn.Written.String()
			if out != tc.want {
				t.Errorf("wrong data written\nout:  %#v\nwant: %#v\n",
					out, tc.want)
			}
			if !test.ErrorContains(err, tc.wantErr) {
				t.Errorf("wrong error\nout:  %#v\nwant: %#v\n", out, tc.want)
			}
		})
	}
}

func TestWriteDefaultUser(t *testing.T) {
	cases := []struct {
		inCmd    string
		inMsg    io.ReadSeeker
		inHeader Header
		want     string
		wantErr  string
	}{
		{ // test default user set
			"CMD", strings.NewReader("\r\nMessage\r\n"), nil,
			"CMD SPAMC/1.5\r\nContent-length: 11\r\nUser: aa\r\n\r\n\r\nMessage\r\n",
			"",
		},
		{ // test default user set passing user header
			"CMD", strings.NewReader("\r\nMessage\r\n"), Header{HeaderUser: []string{"xx"}},
			"CMD SPAMC/1.5\r\nContent-length: 11\r\nUser: xx\r\n\r\n\r\nMessage\r\n",
			"",
		},
=======
		{
			"CMD", "Message", Header{HeaderUser: []string{"xx"}},
			"CMD SPAMC/1.5\r\nContent-length: 7\r\nUser: xx\r\n\r\nMessage",
			"",
		},
		{
			"CMD", "Message", nil,
			"CMD SPAMC/1.5\r\nContent-length: 7\r\n\r\nMessage",
			"",
		},
		{"", "Message", nil, "", "empty command"},
		{"CMD", "", nil, "CMD SPAMC/1.5\r\nContent-length: 0\r\n\r\n", ""},
>>>>>>> 4fc80d56
	}

	for i, tc := range cases {
		t.Run(fmt.Sprintf("%v", i), func(t *testing.T) {
			conn := fakeconn.New()
			c := Client{conn: conn}
			c.DefaultUser = "aa"

			err := c.write(conn, tc.inCmd, tc.inMsg, tc.inHeader)
			out := conn.Written.String()
			if out != tc.want {
				t.Errorf("wrong data written\nout:  %#v\nwant: %#v\n",
					out, tc.want)
			}
			if !test.ErrorContains(err, tc.wantErr) {
				t.Errorf("wrong error\nout:  %#v\nwant: %#v\n", out, tc.want)
			}
		})
	}
}

func TestReadResponse(t *testing.T) {
	cases := []struct {
		in             string
		expectedHeader Header
		expectedBody   string
		expectedErr    string
	}{
		{
			in: "SPAMD/1.1 0 EX_OK\r\n" +
				"Header: value\r\n\r\n" +
				"THE BODY",
			expectedHeader: Header{"Header": {"value"}},
			expectedBody:   "THE BODY\r\n",
			expectedErr:    "",
		},
	}

	for i, tc := range cases {
		t.Run(fmt.Sprintf("%v", i), func(t *testing.T) {
			headers, body, err := readResponse(strings.NewReader(tc.in))

			if !test.ErrorContains(err, tc.expectedErr) {
				t.Errorf("wrong error; want «%v», got «%v»", tc.expectedErr, err)
			}
			if body != tc.expectedBody {
			}
			if !reflect.DeepEqual(headers, tc.expectedHeader) {
				t.Errorf("\nout:      %#v\nexpected: %#v\n", headers, tc.expectedHeader)
			}
		})
	}
}

func TestParseCodeLine(t *testing.T) {
	cases := []struct {
		in       string
		expected string
		isPing   bool
	}{
		{"SPAMD/1.1 0 EX_OK", "", false},
		{"SPAMD/1.1 0", "", false},
		{"SPAMD/1.0 0 EX_OK", "", false},

		{"", "EOF", false},
		{"SPAMD/", "short response", false},
		{"SPAMD/1.", "short response", false},
		{"SPAMD/1.1", "short response", false},
		{"SPAMD/1.2 0 EX_OK", "unknown server protocol", false},
		{"SPAMD/1 0 EX_OK", "unknown server protocol", false},
		{"SPAMD/1.1 a EX_OK", "could not parse return code", false},
		{"SPAMD/1.1   EX_OK", "could not parse return code", false},
		{"SPAMD/1.1 65 EX_OK", "65: Data format error", false},
		{"SPAMD/1.1 99 A message", "99: A message", false},

		{"SPAMD/1.5 0 PONG", "", true},
		{"SPAMD/1.1 0 PONG", "unexpected", true},
		{"SPAMD/1.5 65 PONG", "code 65", true},
	}
	for _, tc := range cases {
		t.Run(tc.in, func(t *testing.T) {
			out := parseCodeLine(textproto.NewReader(bufio.NewReader(strings.NewReader(tc.in))), tc.isPing)
			if !test.ErrorContains(out, tc.expected) {
				t.Errorf("wrong error; want «%v», got «%v»", tc.expected, out)
			}
		})
	}
}

func TestParseSpamHeader(t *testing.T) {
	cases := []struct {
		in                       Header
		wantIsSpam               bool
		wantScore, wantBaseScore float64
		wantErr                  string
	}{
		// Invalid data
		{Header{}, false, 0, 0, "header missing"},
		{Header{"Spam": []string{""}}, false, 0, 0, "header empty"},
		{
			Header{"Spam": []string{"clearly incorrect"}},
			false, 0, 0, "unexpected data",
		},
		{
			Header{"Spam": []string{"bacon ; 0 / 0"}},
			false, 0, 0, "unknown spam status",
		},
		{
			Header{"Spam": []string{"no ; 0 "}},
			false, 0, 0, "unexpected data",
		},
		{
			Header{"Spam": []string{"no ; 0 / "}},
			false, 0, 0, "could not parse",
		},
		{
			Header{"Spam": []string{"no ; 0 / asd"}},
			false, 0, 0, "could not parse",
		},
		{
			Header{"Spam": []string{"no ; asd / 0"}},
			false, 0, 0, "could not parse",
		},

		// Valid data
		{
			Header{"Spam": []string{"no ; 0.1 / 5.0"}},
			false, .1, 5.0, "",
		},
		{
			Header{"Spam": []string{"no;0.1 / 5.0"}},
			false, .1, 5.0, "",
		},
		{
			Header{"Spam": []string{"no;0.1/5.0"}},
			false, .1, 5.0, "",
		},
		{
			Header{"Spam": []string{"no;-0.1/5.0"}},
			false, -.1, 5.0, "",
		},
		{
			Header{"Spam": []string{"TRUe ; 4 / 7.0"}},
			true, 4.0, 7.0, "",
		},
	}

	for i, tc := range cases {
		t.Run(fmt.Sprintf("%v", i), func(t *testing.T) {
			isSpam, score, baseScore, err := parseSpamHeader(tc.in)

			if isSpam != tc.wantIsSpam {
				t.Errorf("isSpam wrong\nout:  %#v\nwant: %#v\n",
					isSpam, tc.wantIsSpam)
			}
			if score != tc.wantScore {
				t.Errorf("score wrong\nout:  %#v\nwant: %#v\n",
					score, tc.wantScore)
			}
			if baseScore != tc.wantBaseScore {
				t.Errorf("baseScore wrong\nout:  %#v\nwant: %#v\n",
					baseScore, tc.wantBaseScore)
			}
			if !test.ErrorContains(err, tc.wantErr) {
				t.Errorf("error wrong\nout:  %#v\nwant: %#v\n",
					err, tc.wantErr)
			}
		})
	}
}<|MERGE_RESOLUTION|>--- conflicted
+++ resolved
@@ -9,9 +9,10 @@
 	"testing"
 
 	"bytes"
+	"io"
+
 	"github.com/teamwork/go-spamc/fakeconn"
 	"github.com/teamwork/test"
-	"io"
 )
 
 func TestWrite(t *testing.T) {
@@ -22,7 +23,6 @@
 		want     string
 		wantErr  string
 	}{
-<<<<<<< HEAD
 		{ // header value (ok) with utf-8
 			"CMD", strings.NewReader("Key: ☠Value\r\nMessage"), nil,
 			"CMD SPAMC/1.5\r\nContent-length: 26\r\n\r\nKey: ☠Value\r\n\r\nMessage\r\n",
@@ -98,22 +98,11 @@
 func TestWriteDefaultUser(t *testing.T) {
 	cases := []struct {
 		inCmd    string
-		inMsg    io.ReadSeeker
+		inMsg    string
 		inHeader Header
 		want     string
 		wantErr  string
 	}{
-		{ // test default user set
-			"CMD", strings.NewReader("\r\nMessage\r\n"), nil,
-			"CMD SPAMC/1.5\r\nContent-length: 11\r\nUser: aa\r\n\r\n\r\nMessage\r\n",
-			"",
-		},
-		{ // test default user set passing user header
-			"CMD", strings.NewReader("\r\nMessage\r\n"), Header{HeaderUser: []string{"xx"}},
-			"CMD SPAMC/1.5\r\nContent-length: 11\r\nUser: xx\r\n\r\n\r\nMessage\r\n",
-			"",
-		},
-=======
 		{
 			"CMD", "Message", Header{HeaderUser: []string{"xx"}},
 			"CMD SPAMC/1.5\r\nContent-length: 7\r\nUser: xx\r\n\r\nMessage",
@@ -126,7 +115,6 @@
 		},
 		{"", "Message", nil, "", "empty command"},
 		{"CMD", "", nil, "CMD SPAMC/1.5\r\nContent-length: 0\r\n\r\n", ""},
->>>>>>> 4fc80d56
 	}
 
 	for i, tc := range cases {
@@ -135,7 +123,7 @@
 			c := Client{conn: conn}
 			c.DefaultUser = "aa"
 
-			err := c.write(conn, tc.inCmd, tc.inMsg, tc.inHeader)
+			err := c.write(conn, tc.inCmd, strings.NewReader(tc.inMsg), tc.inHeader)
 			out := conn.Written.String()
 			if out != tc.want {
 				t.Errorf("wrong data written\nout:  %#v\nwant: %#v\n",
